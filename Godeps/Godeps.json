{
	"ImportPath": "github.com/kelseyhightower/confd",
	"GoVersion": "go1.6",
	"GodepVersion": "v74",
	"Deps": [
		{
			"ImportPath": "github.com/BurntSushi/toml",
			"Comment": "v0.1.0-25-g312db06",
			"Rev": "312db06c6c6dbfa9899e58564bacfaa584f18ab7"
		},
		{
			"ImportPath": "github.com/Sirupsen/logrus",
			"Comment": "v0.9.0-3-g3455d89",
			"Rev": "3455d89ac9652295c85db2a98ea32f1d61c380bc"
		},
		{
			"ImportPath": "github.com/aws/aws-sdk-go/aws",
			"Comment": "v1.1.0-5-g2a34ea8",
			"Rev": "2a34ea8812f32aae75b43400f9424a0559840659"
		},
		{
			"ImportPath": "github.com/aws/aws-sdk-go/aws/awserr",
			"Comment": "v1.1.0-5-g2a34ea8",
			"Rev": "2a34ea8812f32aae75b43400f9424a0559840659"
		},
		{
			"ImportPath": "github.com/aws/aws-sdk-go/aws/awsutil",
			"Comment": "v1.1.0-5-g2a34ea8",
			"Rev": "2a34ea8812f32aae75b43400f9424a0559840659"
		},
		{
			"ImportPath": "github.com/aws/aws-sdk-go/aws/client",
			"Comment": "v1.1.0-5-g2a34ea8",
			"Rev": "2a34ea8812f32aae75b43400f9424a0559840659"
		},
		{
			"ImportPath": "github.com/aws/aws-sdk-go/aws/client/metadata",
			"Comment": "v1.1.0-5-g2a34ea8",
			"Rev": "2a34ea8812f32aae75b43400f9424a0559840659"
		},
		{
			"ImportPath": "github.com/aws/aws-sdk-go/aws/corehandlers",
			"Comment": "v1.1.0-5-g2a34ea8",
			"Rev": "2a34ea8812f32aae75b43400f9424a0559840659"
		},
		{
			"ImportPath": "github.com/aws/aws-sdk-go/aws/credentials",
			"Comment": "v1.1.0-5-g2a34ea8",
			"Rev": "2a34ea8812f32aae75b43400f9424a0559840659"
		},
		{
			"ImportPath": "github.com/aws/aws-sdk-go/aws/credentials/ec2rolecreds",
			"Comment": "v1.1.0-5-g2a34ea8",
			"Rev": "2a34ea8812f32aae75b43400f9424a0559840659"
		},
		{
			"ImportPath": "github.com/aws/aws-sdk-go/aws/defaults",
			"Comment": "v1.1.0-5-g2a34ea8",
			"Rev": "2a34ea8812f32aae75b43400f9424a0559840659"
		},
		{
			"ImportPath": "github.com/aws/aws-sdk-go/aws/ec2metadata",
			"Comment": "v1.1.0-5-g2a34ea8",
			"Rev": "2a34ea8812f32aae75b43400f9424a0559840659"
		},
		{
			"ImportPath": "github.com/aws/aws-sdk-go/aws/request",
			"Comment": "v1.1.0-5-g2a34ea8",
			"Rev": "2a34ea8812f32aae75b43400f9424a0559840659"
		},
		{
			"ImportPath": "github.com/aws/aws-sdk-go/aws/session",
			"Comment": "v1.1.0-5-g2a34ea8",
			"Rev": "2a34ea8812f32aae75b43400f9424a0559840659"
		},
		{
			"ImportPath": "github.com/aws/aws-sdk-go/private/endpoints",
			"Comment": "v1.1.0-5-g2a34ea8",
			"Rev": "2a34ea8812f32aae75b43400f9424a0559840659"
		},
		{
			"ImportPath": "github.com/aws/aws-sdk-go/private/protocol/json/jsonutil",
			"Comment": "v1.1.0-5-g2a34ea8",
			"Rev": "2a34ea8812f32aae75b43400f9424a0559840659"
		},
		{
			"ImportPath": "github.com/aws/aws-sdk-go/private/protocol/jsonrpc",
			"Comment": "v1.1.0-5-g2a34ea8",
			"Rev": "2a34ea8812f32aae75b43400f9424a0559840659"
		},
		{
			"ImportPath": "github.com/aws/aws-sdk-go/private/protocol/rest",
			"Comment": "v1.1.0-5-g2a34ea8",
			"Rev": "2a34ea8812f32aae75b43400f9424a0559840659"
		},
		{
			"ImportPath": "github.com/aws/aws-sdk-go/private/signer/v4",
			"Comment": "v1.1.0-5-g2a34ea8",
			"Rev": "2a34ea8812f32aae75b43400f9424a0559840659"
		},
		{
			"ImportPath": "github.com/aws/aws-sdk-go/private/waiter",
			"Comment": "v1.1.0-5-g2a34ea8",
			"Rev": "2a34ea8812f32aae75b43400f9424a0559840659"
		},
		{
			"ImportPath": "github.com/aws/aws-sdk-go/service/dynamodb",
			"Comment": "v1.1.0-5-g2a34ea8",
			"Rev": "2a34ea8812f32aae75b43400f9424a0559840659"
		},
		{
			"ImportPath": "github.com/cloudfoundry-incubator/candiedyaml",
			"Rev": "99c3df83b51532e3615f851d8c2dbb638f5313bf"
		},
		{
			"ImportPath": "github.com/coreos/etcd/auth/authpb",
			"Comment": "v3.1.0-alpha.1-49-gc349e08",
			"Rev": "c349e089b168e28629d0db6ac2819000abbaf6a7"
		},
		{
			"ImportPath": "github.com/coreos/etcd/client",
			"Comment": "v3.1.0-alpha.1-49-gc349e08",
			"Rev": "c349e089b168e28629d0db6ac2819000abbaf6a7"
		},
		{
			"ImportPath": "github.com/coreos/etcd/clientv3",
			"Comment": "v3.1.0-alpha.1-49-gc349e08",
			"Rev": "c349e089b168e28629d0db6ac2819000abbaf6a7"
		},
		{
			"ImportPath": "github.com/coreos/etcd/etcdserver/api/v3rpc/rpctypes",
			"Comment": "v3.1.0-alpha.1-49-gc349e08",
			"Rev": "c349e089b168e28629d0db6ac2819000abbaf6a7"
		},
		{
			"ImportPath": "github.com/coreos/etcd/etcdserver/etcdserverpb",
			"Comment": "v3.1.0-alpha.1-49-gc349e08",
			"Rev": "c349e089b168e28629d0db6ac2819000abbaf6a7"
		},
		{
			"ImportPath": "github.com/coreos/etcd/mvcc/mvccpb",
			"Comment": "v3.1.0-alpha.1-49-gc349e08",
			"Rev": "c349e089b168e28629d0db6ac2819000abbaf6a7"
		},
		{
			"ImportPath": "github.com/coreos/etcd/pkg/pathutil",
			"Comment": "v3.1.0-alpha.1-49-gc349e08",
			"Rev": "c349e089b168e28629d0db6ac2819000abbaf6a7"
		},
		{
			"ImportPath": "github.com/coreos/etcd/pkg/tlsutil",
			"Comment": "v3.1.0-alpha.1-49-gc349e08",
			"Rev": "c349e089b168e28629d0db6ac2819000abbaf6a7"
		},
		{
			"ImportPath": "github.com/coreos/etcd/pkg/types",
			"Comment": "v3.1.0-alpha.1-49-gc349e08",
			"Rev": "c349e089b168e28629d0db6ac2819000abbaf6a7"
		},
		{
			"ImportPath": "github.com/fatih/structs",
			"Rev": "a924a2250d1033753512e95dce41dca3fd793ad9"
		},
		{
			"ImportPath": "github.com/fsnotify/fsnotify",
			"Comment": "v1.2.9-1-g9297c46",
			"Rev": "9297c46340639aebbb6820f260c699465528fb60"
		},
		{
			"ImportPath": "github.com/garyburd/redigo/internal",
			"Rev": "836b6e58b3358112c8291565d01c35b8764070d7"
		},
		{
			"ImportPath": "github.com/garyburd/redigo/redis",
			"Rev": "836b6e58b3358112c8291565d01c35b8764070d7"
		},
		{
			"ImportPath": "github.com/ghodss/yaml",
			"Rev": "aa0c862057666179de291b67d9f093d12b5a8473"
		},
		{
			"ImportPath": "github.com/go-ini/ini",
			"Comment": "v1.9.0",
			"Rev": "193d1ecb466bf97aae8b454a5cfc192941c64809"
		},
		{
			"ImportPath": "github.com/golang/protobuf/jsonpb",
			"Rev": "c3cefd437628a0b7d31b34fe44b3a7a540e98527"
		},
		{
			"ImportPath": "github.com/golang/protobuf/proto",
			"Rev": "c3cefd437628a0b7d31b34fe44b3a7a540e98527"
		},
		{
			"ImportPath": "github.com/grpc-ecosystem/grpc-gateway/runtime",
			"Comment": "v1.1.0-2-gc8ec92d",
			"Rev": "c8ec92d0481dd77d9b8c1808eb6476d190aa039a"
		},
		{
			"ImportPath": "github.com/grpc-ecosystem/grpc-gateway/runtime/internal",
			"Comment": "v1.1.0-2-gc8ec92d",
			"Rev": "c8ec92d0481dd77d9b8c1808eb6476d190aa039a"
		},
		{
			"ImportPath": "github.com/grpc-ecosystem/grpc-gateway/utilities",
			"Comment": "v1.1.0-2-gc8ec92d",
			"Rev": "c8ec92d0481dd77d9b8c1808eb6476d190aa039a"
		},
		{
			"ImportPath": "github.com/hashicorp/consul/api",
			"Comment": "v0.6.3-134-g09e60af",
			"Rev": "09e60af97c5512ed57980931b314658611254ce0"
		},
		{
			"ImportPath": "github.com/hashicorp/go-cleanhttp",
			"Rev": "875fb671b3ddc66f8e2f0acc33829c8cb989a38d"
		},
		{
			"ImportPath": "github.com/hashicorp/hcl",
			"Rev": "1c284ec98f4b398443cbabb0d9197f7f4cc0077c"
		},
		{
			"ImportPath": "github.com/hashicorp/hcl/hcl/ast",
			"Rev": "1c284ec98f4b398443cbabb0d9197f7f4cc0077c"
		},
		{
			"ImportPath": "github.com/hashicorp/hcl/hcl/parser",
			"Rev": "1c284ec98f4b398443cbabb0d9197f7f4cc0077c"
		},
		{
			"ImportPath": "github.com/hashicorp/hcl/hcl/scanner",
			"Rev": "1c284ec98f4b398443cbabb0d9197f7f4cc0077c"
		},
		{
			"ImportPath": "github.com/hashicorp/hcl/hcl/strconv",
			"Rev": "1c284ec98f4b398443cbabb0d9197f7f4cc0077c"
		},
		{
			"ImportPath": "github.com/hashicorp/hcl/hcl/token",
			"Rev": "1c284ec98f4b398443cbabb0d9197f7f4cc0077c"
		},
		{
			"ImportPath": "github.com/hashicorp/hcl/json/parser",
			"Rev": "1c284ec98f4b398443cbabb0d9197f7f4cc0077c"
		},
		{
			"ImportPath": "github.com/hashicorp/hcl/json/scanner",
			"Rev": "1c284ec98f4b398443cbabb0d9197f7f4cc0077c"
		},
		{
			"ImportPath": "github.com/hashicorp/hcl/json/token",
			"Rev": "1c284ec98f4b398443cbabb0d9197f7f4cc0077c"
		},
		{
			"ImportPath": "github.com/hashicorp/serf/coordinate",
			"Comment": "v0.7.0-18-gc4c55f1",
			"Rev": "c4c55f16bae1aed9b355ad655d3ebf0215734461"
		},
		{
			"ImportPath": "github.com/hashicorp/vault/api",
			"Comment": "v0.5.0-28-g35d2976",
			"Rev": "35d2976caefdd7b3a26c4d8720880d8344fd60c6"
		},
		{
			"ImportPath": "github.com/jmespath/go-jmespath",
			"Comment": "0.2.2-12-g0b12d6b",
			"Rev": "0b12d6b521d83fc7f755e7cfc1b1fbdd35a01a74"
		},
		{
			"ImportPath": "github.com/kelseyhightower/memkv",
			"Rev": "71620c547230ad53777a00e2ebd3bbab8353370e"
		},
		{
			"ImportPath": "github.com/mitchellh/mapstructure",
			"Rev": "d2dd0262208475919e1a362f675cfc0e7c10e905"
		},
		{
			"ImportPath": "github.com/samuel/go-zookeeper/zk",
			"Rev": "218e9c81c0dd8b3b18172b2bbfad92cc7d6db55f"
		},
		{
			"ImportPath": "github.com/ugorji/go/codec",
			"Rev": "3487a5545b3d480987dfb0492035299077fab33a"
		},
		{
			"ImportPath": "golang.org/x/net/context",
			"Rev": "6a513affb38dc9788b449d59ffed099b8de18fa0"
		},
		{
			"ImportPath": "golang.org/x/net/http2",
			"Rev": "6a513affb38dc9788b449d59ffed099b8de18fa0"
		},
		{
			"ImportPath": "golang.org/x/net/http2/hpack",
			"Rev": "6a513affb38dc9788b449d59ffed099b8de18fa0"
		},
		{
			"ImportPath": "golang.org/x/net/internal/timeseries",
			"Rev": "6a513affb38dc9788b449d59ffed099b8de18fa0"
		},
		{
			"ImportPath": "golang.org/x/net/lex/httplex",
			"Rev": "6a513affb38dc9788b449d59ffed099b8de18fa0"
		},
		{
			"ImportPath": "golang.org/x/net/trace",
			"Rev": "6a513affb38dc9788b449d59ffed099b8de18fa0"
		},
		{
			"ImportPath": "golang.org/x/sys/unix",
			"Rev": "20457ee8ea8546920d3f4e19e405da45250dc5a5"
		},
		{
<<<<<<< HEAD
			"ImportPath": "google.golang.org/grpc",
			"Comment": "v1.0.0-60-g711a24c",
			"Rev": "711a24cde281460b847b211686c2e4e8f4671131"
		},
		{
			"ImportPath": "google.golang.org/grpc/codes",
			"Comment": "v1.0.0-60-g711a24c",
			"Rev": "711a24cde281460b847b211686c2e4e8f4671131"
		},
		{
			"ImportPath": "google.golang.org/grpc/credentials",
			"Comment": "v1.0.0-60-g711a24c",
			"Rev": "711a24cde281460b847b211686c2e4e8f4671131"
		},
		{
			"ImportPath": "google.golang.org/grpc/grpclog",
			"Comment": "v1.0.0-60-g711a24c",
			"Rev": "711a24cde281460b847b211686c2e4e8f4671131"
		},
		{
			"ImportPath": "google.golang.org/grpc/internal",
			"Comment": "v1.0.0-60-g711a24c",
			"Rev": "711a24cde281460b847b211686c2e4e8f4671131"
		},
		{
			"ImportPath": "google.golang.org/grpc/metadata",
			"Comment": "v1.0.0-60-g711a24c",
			"Rev": "711a24cde281460b847b211686c2e4e8f4671131"
		},
		{
			"ImportPath": "google.golang.org/grpc/naming",
			"Comment": "v1.0.0-60-g711a24c",
			"Rev": "711a24cde281460b847b211686c2e4e8f4671131"
		},
		{
			"ImportPath": "google.golang.org/grpc/peer",
			"Comment": "v1.0.0-60-g711a24c",
			"Rev": "711a24cde281460b847b211686c2e4e8f4671131"
		},
		{
			"ImportPath": "google.golang.org/grpc/transport",
			"Comment": "v1.0.0-60-g711a24c",
			"Rev": "711a24cde281460b847b211686c2e4e8f4671131"
=======
			"ImportPath": "gopkg.in/yaml.v2",
			"Rev": "f7716cbe52baa25d2e9b0d0da546fcf909fc16b4"
>>>>>>> 12657149
		}
	]
}<|MERGE_RESOLUTION|>--- conflicted
+++ resolved
@@ -311,7 +311,6 @@
 			"Rev": "20457ee8ea8546920d3f4e19e405da45250dc5a5"
 		},
 		{
-<<<<<<< HEAD
 			"ImportPath": "google.golang.org/grpc",
 			"Comment": "v1.0.0-60-g711a24c",
 			"Rev": "711a24cde281460b847b211686c2e4e8f4671131"
@@ -355,10 +354,10 @@
 			"ImportPath": "google.golang.org/grpc/transport",
 			"Comment": "v1.0.0-60-g711a24c",
 			"Rev": "711a24cde281460b847b211686c2e4e8f4671131"
-=======
+		},
+		{
 			"ImportPath": "gopkg.in/yaml.v2",
 			"Rev": "f7716cbe52baa25d2e9b0d0da546fcf909fc16b4"
->>>>>>> 12657149
 		}
 	]
 }